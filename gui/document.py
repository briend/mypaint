--- conflicted
+++ resolved
@@ -1740,7 +1740,9 @@
         # throttling
         if self._should_throttle(t, self.last_purer):
             return
-<<<<<<< HEAD
+
+        if self.app.brush.gamutexceeded:
+            return
 
         step_size = self._get_step_size(t, self.last_purer, 1.5, 25)
         tune_model = self.app.preferences['color.tune_model']
@@ -1760,35 +1762,7 @@
             brushcolor = self._get_app_brush_ciecam_color()
             brushcolor.s = brushcolor.s + step_size
             brushcolor.cachedrgb = None
-            brushcolor.get_rgb()  # for exceeded check below
-            if brushcolor.gamutexceeded:
-                return
-
-=======
-
-        if self.app.brush.gamutexceeded:
-            return
-
-        step_size = self._get_step_size(t, self.last_purer, 1.5, 25)
-        tune_model = self.app.preferences['color.tune_model']
-
-        if tune_model == 'HSV':
-            h, s, v = self.app.brush.get_color_hsv()
-            s = min(s + step_size / 100, 1.0)
-            brushcolor = HSVColor(h, s, v)
-
-        elif tune_model == 'HCY':
-            hsv = self.app.brush.get_color_hsv()
-            h, c, y = lib.color.RGB_to_HCY(HSVColor(hsv=hsv).get_rgb())
-            c = min(c + step_size / 100, 1.0)
-            brushcolor = HCYColor(h, c, y)
-
-        elif tune_model == 'CIECAM':
-            brushcolor = self._get_app_brush_ciecam_color()
-            brushcolor.s = brushcolor.s + step_size
-            brushcolor.cachedrgb = None
-
->>>>>>> 92a171f3
+
         else:
             logger.error('Incorrect color model "%s"' % tune_model)
             return
