--- conflicted
+++ resolved
@@ -38,12 +38,9 @@
 import dialogs
 import gui.mode
 import colorpicker   # purely for registration
-<<<<<<< HEAD
 import gui.freehand
 import gui.buttonmap
-=======
 import gui.externalapp
->>>>>>> 5d50cdcd
 
 
 ## Class definitions
